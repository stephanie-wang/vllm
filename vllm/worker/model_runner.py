--- conflicted
+++ resolved
@@ -610,64 +610,6 @@
         seq_group_metadata_list: List[SequenceGroupMetadata],
     ) -> Tuple[torch.Tensor, torch.Tensor, AttentionMetadata, SamplingMetadata,
                Set[LoRARequest], LoRAMapping, torch.Tensor]:
-<<<<<<< HEAD
-        src_rank, tp_group, cpu_tp_group = get_tp_src_rank_and_group()
-        if self.is_driver_worker:
-            # Prepare input tensors.
-            (
-                input_tokens,
-                input_positions,
-                attn_metadata,
-                seq_lens,
-                query_lens,
-                lora_mapping,
-                lora_requests,
-                multi_modal_input,
-                slot_mapping,
-                num_prefill_tokens,
-                num_decode_tokens,
-                num_prefills,
-            ) = self._prepare_model_input(seq_group_metadata_list)
-            sampling_metadata = SamplingMetadata.prepare(
-                seq_group_metadata_list, seq_lens, query_lens, self.device,
-                self.pin_memory)
-
-            metadata_dict = {
-                "input_tokens": input_tokens,
-                "input_positions": input_positions,
-                "selected_token_indices":
-                sampling_metadata.selected_token_indices,
-                "lora_requests": lora_requests,
-                "lora_mapping": lora_mapping,
-                "multi_modal_input": multi_modal_input,
-                "num_prefill_tokens": num_prefill_tokens,
-                "num_decode_tokens": num_decode_tokens,
-                "slot_mapping": slot_mapping,
-                "num_prefills": num_prefills,
-            }
-            if attn_metadata:
-                metadata_dict.update(attn_metadata.asdict_zerocopy())
-            broadcast_tensor_dict(metadata_dict,
-                                  src=src_rank,
-                                  group=tp_group,
-                                  metadata_group=cpu_tp_group)
-        else:
-            metadata_dict = broadcast_tensor_dict(src=src_rank,
-                                                  group=tp_group,
-                                                  metadata_group=cpu_tp_group)
-            input_tokens = metadata_dict.pop("input_tokens")
-            input_positions = metadata_dict.pop("input_positions")
-            selected_token_indices = metadata_dict.pop(
-                "selected_token_indices")
-            lora_mapping = metadata_dict.pop("lora_mapping")
-            lora_requests = metadata_dict.pop("lora_requests")
-            multi_modal_input = metadata_dict.pop("multi_modal_input")
-            if metadata_dict:
-                attn_metadata = self.attn_backend.make_metadata(
-                    **metadata_dict)
-            else:
-                attn_metadata = None
-=======
         # Prepare input tensors.
         (
             input_tokens,
@@ -721,7 +663,6 @@
             attn_metadata = None
 
         if sampling_metadata is None:
->>>>>>> fdd695a2
             sampling_metadata = SamplingMetadata(
                 seq_groups=None,
                 selected_token_indices=selected_token_indices,
@@ -733,18 +674,24 @@
                 sampling_metadata, lora_requests, lora_mapping,
                 multi_modal_input)
 
-
     def prepare_input_tensors(
         self,
         seq_group_metadata_list: List[SequenceGroupMetadata],
     ) -> Tuple[torch.Tensor, torch.Tensor, AttentionMetadata, SamplingMetadata,
                Set[LoRARequest], LoRAMapping, torch.Tensor]:
         sampling_metadata = None
+        src_rank, tp_group, cpu_tp_group = get_tp_src_rank_and_group()
         if self.is_driver_worker:
             sampling_metadata, metadata_dict = self.prepare_input_tensors_on_driver(seq_group_metadata_list)
-            broadcast_tensor_dict(metadata_dict, src=0)
+            broadcast_tensor_dict(metadata_dict,
+                    src=src_rank,
+                    group=tp_group,
+                    metadata_group=cpu_tp_group)
         else:
-            metadata_dict = broadcast_tensor_dict(src=0)
+            metadata_dict = broadcast_tensor_dict(
+                    src=src_rank,
+                    group=tp_group,
+                    metadata_group=cpu_tp_group)
 
         return self.prepare_input_tensors_on_worker(
                 sampling_metadata,
@@ -766,6 +713,7 @@
         kv_caches: List[torch.Tensor],
         input_tokens, input_positions, attn_metadata, sampling_metadata,
         lora_requests, lora_mapping, multi_modal_input,
+        virtual_engine: int = 0,
     ) -> Optional[SamplerOutput]:
         if self.lora_config:
             self.set_active_loras(lora_requests, lora_mapping)
