"""A GPU worker class."""
import gc
import os
from typing import Any, Dict, List, Optional, Set, Tuple, Union

import torch
import torch.distributed

from vllm.config import (CacheConfig, DeviceConfig, LoadConfig, LoRAConfig,
                         ModelConfig, ParallelConfig, SchedulerConfig,
                         SpeculativeConfig, VisionLanguageConfig)
from vllm.distributed import (broadcast_tensor_dict,
                              ensure_model_parallel_initialized,
                              get_tp_src_rank_and_group,
                              get_local_rank,
                              is_pipeline_model_parallel_last_rank,
                              init_distributed_environment,
                              set_custom_all_reduce)
from vllm.lora.request import LoRARequest
from vllm.model_executor import set_random_seed
from vllm.sequence import ExecuteModelRequest, PoolerOutput, SamplerOutput
from vllm.worker.cache_engine import CacheEngine
from vllm.worker.embedding_model_runner import EmbeddingModelRunner
from vllm.worker.model_runner import ModelRunner
from vllm.worker.worker_base import WorkerBase


class Worker(WorkerBase):
    """A worker class that executes (a partition of) the model on a GPU.

    Each worker is associated with a single GPU. The worker is responsible for
    maintaining the KV cache and executing the model on the GPU. In case of
    distributed inference, each worker is assigned a partition of the model.
    """

    def __init__(
        self,
        model_config: ModelConfig,
        parallel_config: ParallelConfig,
        scheduler_config: SchedulerConfig,
        device_config: DeviceConfig,
        cache_config: CacheConfig,
        load_config: LoadConfig,
        local_rank: int,
        rank: int,
        distributed_init_method: str,
        lora_config: Optional[LoRAConfig] = None,
        vision_language_config: Optional[VisionLanguageConfig] = None,
        speculative_config: Optional[SpeculativeConfig] = None,
        is_driver_worker: bool = False,
    ) -> None:
        self.model_config = model_config
        self.model_config.dtype = torch.float16
        self.parallel_config = parallel_config
        self.scheduler_config = scheduler_config
        self.device_config = device_config
        self.cache_config = cache_config
        self.local_rank = local_rank
        self.rank = rank
        self.distributed_init_method = distributed_init_method
        self.lora_config = lora_config
        self.load_config = load_config
        self.is_driver_worker = is_driver_worker
        if parallel_config and is_driver_worker:
            assert rank % parallel_config.tensor_parallel_size == 0, \
                   "Driver worker should be rank 0 of tensor parallel group."
        if self.model_config.trust_remote_code:
            # note: lazy import to avoid importing torch before initializing
            from vllm.utils import init_cached_hf_modules
            init_cached_hf_modules()
        self.vision_language_config = vision_language_config
        if self.vision_language_config:
            assert not self.lora_config, (
                "To be tested: vision language model with LoRA settings.")

        ModelRunnerClass = (EmbeddingModelRunner if
                            self.model_config.embedding_mode else ModelRunner)
        self.model_runner = ModelRunnerClass(
            model_config,
            parallel_config,
            scheduler_config,
            device_config,
            cache_config,
            load_config=load_config,
            lora_config=self.lora_config,
            kv_cache_dtype=self.cache_config.cache_dtype,
            is_driver_worker=is_driver_worker,
            vision_language_config=vision_language_config,
        )
        # Uninitialized cache engine. Will be initialized by
        # initialize_cache.
        self.cache_engine: List[CacheEngine]
        # Initialize gpu_cache as embedding models don't initialize kv_caches
        self.gpu_cache: List[Optional[List[torch.tensor]]] = [
            None for _ in range(parallel_config.pipeline_parallel_size)
        ]

    def init_device(self, device_str=None) -> None:
        if device_str is not None:
            self.device = torch.device("cpu")
            return

        if self.device_config.device.type == "cuda":
            # torch.distributed.all_reduce does not free the input tensor until
            # the synchronization point. This causes the memory usage to grow
            # as the number of all_reduce calls increases. This env var disables
            # this behavior.
            # Related issue:
            # https://discuss.pytorch.org/t/cuda-allocation-lifetime-for-inputs-to-distributed-all-reduce/191573
            os.environ["TORCH_NCCL_AVOID_RECORD_STREAMS"] = "1"

            # This env var set by Ray causes exceptions with graph building.
            os.environ.pop("NCCL_ASYNC_ERROR_HANDLING", None)
            self.device = torch.device(f"cuda:{self.local_rank}")
            torch.cuda.set_device(self.device)

            _check_if_gpu_supports_dtype(self.model_config.dtype)
            torch.cuda.empty_cache()
            self.init_gpu_memory = torch.cuda.mem_get_info()[0]
        else:
            raise RuntimeError(
                f"Not support device type: {self.device_config.device}")
        # Initialize the distributed environment.
        init_worker_distributed_environment(self.parallel_config, self.rank,
                                            self.distributed_init_method,
                                            self.local_rank)
        # Set random seed.
        set_random_seed(self.model_config.seed)

    def load_model(self):
        self.model_runner.load_model()

    def save_sharded_state(
        self,
        path: str,
        pattern: Optional[str] = None,
        max_size: Optional[int] = None,
    ) -> None:
        self.model_runner.save_sharded_state(
            path,
            pattern=pattern,
            max_size=max_size,
        )

    @torch.inference_mode()
    def determine_num_available_blocks(self) -> Tuple[int, int]:
        """Profiles the peak memory usage of the model to determine how many
        KV blocks may be allocated without OOMs.

        The engine will first conduct a profiling of the existing memory usage.
        Then, it calculate the maximum possible number of GPU and CPU blocks
        that can be allocated with the remaining free memory.

        .. tip::
            You may limit the usage of GPU memory
            by adjusting the `gpu_memory_utilization` parameter.
        """
        # Profile the memory usage of the model and get the maximum number of
        # cache blocks that can be allocated with the remaining free memory.
        torch.cuda.empty_cache()

        # Execute a forward pass with dummy inputs to profile the memory usage
        # of the model.
        self.model_runner.profile_run()

        # Calculate the number of blocks that can be allocated with the
        # profiled peak memory.
        torch.cuda.synchronize()
        free_gpu_memory, total_gpu_memory = torch.cuda.mem_get_info()
        # NOTE(woosuk): Here we assume that the other processes using the same
        # GPU did not change their memory usage during the profiling.
        peak_memory = self.init_gpu_memory - free_gpu_memory
        assert peak_memory > 0, (
            "Error in memory profiling. This happens when the GPU memory was "
            "not properly cleaned up before initializing the vLLM instance.")

        cache_block_size = self.get_cache_block_size_bytes()
        num_gpu_blocks = int(
            (total_gpu_memory * self.cache_config.gpu_memory_utilization -
             peak_memory) // cache_block_size)
        num_cpu_blocks = int(self.cache_config.swap_space_bytes //
                             cache_block_size)
        num_gpu_blocks = max(num_gpu_blocks, 0)
        num_cpu_blocks = max(num_cpu_blocks, 0)
        if self.model_runner.lora_manager:
            self.model_runner.remove_all_loras()
        gc.collect()
        torch.cuda.empty_cache()
        return num_gpu_blocks, num_cpu_blocks

    def initialize_cache(self, num_gpu_blocks: int,
                         num_cpu_blocks: int) -> None:
        """Allocate GPU and CPU KV cache with the specified number of blocks.

        This also warms up the model, which may record CUDA graphs.
        """
        raise_if_cache_size_invalid(num_gpu_blocks,
                                    self.cache_config.block_size,
                                    self.model_config.max_model_len)

        self.cache_config.num_gpu_blocks = num_gpu_blocks
        self.cache_config.num_cpu_blocks = num_cpu_blocks

        self._init_cache_engine()
        self._warm_up_model()

    def _init_cache_engine(self):
        assert self.cache_config.num_gpu_blocks is not None
        self.cache_engine = [
            CacheEngine(self.cache_config, self.model_config,
                        self.parallel_config)
            for _ in range(self.parallel_config.pipeline_parallel_size)
        ]
        self.gpu_cache = [
            self.cache_engine[ve].gpu_cache
            for ve in range(self.parallel_config.pipeline_parallel_size)
        ]

    def _warm_up_model(self) -> None:
        if not self.model_config.enforce_eager:
            self.model_runner.capture_model(self.gpu_cache)
        # Reset the seed to ensure that the random state is not affected by
        # the model initialization and profiling.
        set_random_seed(self.model_config.seed)

    def cache_swap(
        self,
        virtual_engine: int,
        blocks_to_swap_in: torch.Tensor,
        blocks_to_swap_out: torch.Tensor,
        blocks_to_copy: torch.Tensor,
    ) -> None:
        # Issue cache operations.
        if blocks_to_swap_in.numel() > 0:
            self.cache_engine[virtual_engine].swap_in(blocks_to_swap_in)
        if blocks_to_swap_out.numel() > 0:
            self.cache_engine[virtual_engine].swap_out(blocks_to_swap_out)
        if blocks_to_copy.numel() > 0:
            self.cache_engine[virtual_engine].copy(blocks_to_copy)

    @torch.inference_mode()
    def prepare_execute_model_args(
        self,
        execute_model_req: Optional[ExecuteModelRequest] = None
    ) -> Dict[str, Any]:
        seq_group_metadata_list = execute_model_req.seq_group_metadata_list

        blocks_to_swap_in: torch.Tensor
        blocks_to_swap_out: torch.Tensor
        blocks_to_copy: torch.Tensor

        assert seq_group_metadata_list is not None
        assert execute_model_req is not None
        num_seq_groups = len(seq_group_metadata_list)
        # `blocks_to_swap_in` and `blocks_to_swap_out` are cpu tensors.
        # they contain parameters to launch cudamemcpyasync.
        blocks_to_swap_in = torch.tensor(
            execute_model_req.blocks_to_swap_in,
            device="cpu",
            dtype=torch.int64).view(-1, 2)
        blocks_to_swap_out = torch.tensor(
            execute_model_req.blocks_to_swap_out,
            device="cpu",
            dtype=torch.int64).view(-1, 2)
        # `blocks_to_copy` is a gpu tensor. The src and tgt of
        # blocks to copy are in the same device, and `blocks_to_copy`
        # can be used directly within cuda kernels.
        blocks_to_copy = torch.tensor(execute_model_req.blocks_to_copy,
                                      device=self.device,
                                      dtype=torch.int64).view(-1, 2)
        data: Dict[str, Any] = {
            "num_seq_groups": num_seq_groups,
            "blocks_to_swap_in": blocks_to_swap_in,
            "blocks_to_swap_out": blocks_to_swap_out,
            "blocks_to_copy": blocks_to_copy,
        }

        sampling_metadata, metadata_dict = self.model_runner.prepare_input_tensors_on_driver(seq_group_metadata_list)

        return data, sampling_metadata, metadata_dict

    @torch.inference_mode()
    def execute_model_with_prepared_args(
        self,
        data: Dict[str, Any],
        sampling_metadata: Optional["SamplingMetadata"],
        metadata_dict,
    ) -> List[Union[SamplerOutput, PoolerOutput]]:
        blocks_to_swap_in: torch.Tensor
        blocks_to_swap_out: torch.Tensor
        blocks_to_copy: torch.Tensor
<<<<<<< HEAD
        if execute_model_req is None:
            virtual_engine = 0
        else:
            virtual_engine = execute_model_req.virtual_engine

        src_rank, tp_group, cpu_tp_group = get_tp_src_rank_and_group()
        if self.is_driver_worker:
            assert seq_group_metadata_list is not None, (src_rank, tp_group)
            assert execute_model_req is not None
            num_seq_groups = len(seq_group_metadata_list)
            # `blocks_to_swap_in` and `blocks_to_swap_out` are cpu tensors.
            # they contain parameters to launch cudamemcpyasync.
            blocks_to_swap_in = torch.tensor(
                execute_model_req.blocks_to_swap_in,
                device="cpu",
                dtype=torch.int64).view(-1, 2)
            blocks_to_swap_out = torch.tensor(
                execute_model_req.blocks_to_swap_out,
                device="cpu",
                dtype=torch.int64).view(-1, 2)
            # `blocks_to_copy` is a gpu tensor. The src and tgt of
            # blocks to copy are in the same device, and `blocks_to_copy`
            # can be used directly within cuda kernels.
            blocks_to_copy = torch.tensor(execute_model_req.blocks_to_copy,
                                          device=self.device,
                                          dtype=torch.int64).view(-1, 2)
            data: Dict[str, Any] = {
                "num_seq_groups": num_seq_groups,
                "virtual_engine": virtual_engine,
                "blocks_to_swap_in": blocks_to_swap_in,
                "blocks_to_swap_out": blocks_to_swap_out,
                "blocks_to_copy": blocks_to_copy,
            }
            broadcast_tensor_dict(data,
                                  src=src_rank,
                                  group=tp_group,
                                  metadata_group=cpu_tp_group)
        else:
            data = broadcast_tensor_dict(src=src_rank,
                                         group=tp_group,
                                         metadata_group=cpu_tp_group)
            num_seq_groups = data["num_seq_groups"]
            virtual_engine = data["virtual_engine"]
            blocks_to_swap_in = data["blocks_to_swap_in"]
            blocks_to_swap_out = data["blocks_to_swap_out"]
            blocks_to_copy = data["blocks_to_copy"]
=======

        num_seq_groups = data["num_seq_groups"]
        blocks_to_swap_in = data["blocks_to_swap_in"]
        blocks_to_swap_out = data["blocks_to_swap_out"]
        blocks_to_copy = data["blocks_to_copy"]
>>>>>>> fdd695a2

        self.cache_swap(virtual_engine, blocks_to_swap_in, blocks_to_swap_out,
                        blocks_to_copy)

        # If there is no input, we don't need to execute the model.
        if num_seq_groups == 0:
            return []

<<<<<<< HEAD
        output = self.model_runner.execute_model(
            seq_group_metadata_list, self.gpu_cache[virtual_engine],
            virtual_engine)

        if is_pipeline_model_parallel_last_rank():
            # This is the last rank, return the actual result.
            # Worker only supports single-step execution. Wrap the output in a list
            # to conform to interface.
            return [output]
=======
        args = self.model_runner.prepare_input_tensors_on_worker(sampling_metadata, metadata_dict)

        output = self.model_runner._execute_model(self.gpu_cache, *args)
>>>>>>> fdd695a2

        # If we are not the last rank, return the request metadata
        # for the next rank to execute.
        return (execute_model_req, )

    @torch.inference_mode()
    def execute_model(
        self,
        execute_model_req: Optional[ExecuteModelRequest] = None
    ) -> List[Union[SamplerOutput, PoolerOutput]]:

        sampling_metadata = None
        if self.is_driver_worker:
            assert execute_model_req is not None
            data, sampling_metadata, metadata_dict = self.prepare_execute_model_args(execute_model_req)
            broadcast_tensor_dict(data, src=0)
            broadcast_tensor_dict(metadata_dict, src=0)

        else:
            data = broadcast_tensor_dict(src=0)
            metadata_dict = broadcast_tensor_dict(src=0)

        return self.execute_model_with_prepared_args(
                data,
                sampling_metadata,
                metadata_dict)

    def add_lora(self, lora_request: LoRARequest) -> bool:
        return self.model_runner.add_lora(lora_request)

    def remove_lora(self, lora_id: int) -> bool:
        return self.model_runner.remove_lora(lora_id)

    def list_loras(self) -> Set[int]:
        return self.model_runner.list_loras()

    @property
    def max_model_len(self) -> int:
        return self.model_config.max_model_len

    @property
    def vocab_size(self) -> int:
        return self.model_runner.vocab_size

    def get_cache_block_size_bytes(self) -> int:
        """Get the size of the KV cache block size in bytes.
        """
        return CacheEngine.get_cache_block_size(self.cache_config,
                                                self.model_config,
                                                self.parallel_config)


def init_worker_distributed_environment(
    parallel_config: ParallelConfig,
    rank: int,
    distributed_init_method: Optional[str] = None,
    local_rank: int = -1,
) -> None:
    """Initialize the distributed environment."""
    set_custom_all_reduce(not parallel_config.disable_custom_all_reduce)

    init_distributed_environment(parallel_config.world_size, rank,
                                 distributed_init_method, local_rank)

    ensure_model_parallel_initialized(parallel_config.tensor_parallel_size,
                                      parallel_config.pipeline_parallel_size)


def _check_if_gpu_supports_dtype(torch_dtype: torch.dtype):
    # Check if the GPU supports the dtype.
    if torch_dtype == torch.bfloat16:
        compute_capability = torch.cuda.get_device_capability()
        if compute_capability[0] < 8:
            gpu_name = torch.cuda.get_device_name()
            raise ValueError(
                "Bfloat16 is only supported on GPUs with compute capability "
                f"of at least 8.0. Your {gpu_name} GPU has compute capability "
                f"{compute_capability[0]}.{compute_capability[1]}. "
                "You can use float16 instead by explicitly setting the"
                "`dtype` flag in CLI, for example: --dtype=half.")


def raise_if_cache_size_invalid(num_gpu_blocks, block_size,
                                max_model_len) -> None:
    if num_gpu_blocks <= 0:
        raise ValueError("No available memory for the cache blocks. "
                         "Try increasing `gpu_memory_utilization` when "
                         "initializing the engine.")
    max_seq_len = block_size * num_gpu_blocks
    if max_model_len > max_seq_len:
        raise ValueError(
            f"The model's max seq len ({max_model_len}) "
            "is larger than the maximum number of tokens that can be "
            f"stored in KV cache ({max_seq_len}). Try increasing "
            "`gpu_memory_utilization` or decreasing `max_model_len` when "
            "initializing the engine.")<|MERGE_RESOLUTION|>--- conflicted
+++ resolved
@@ -244,6 +244,7 @@
         execute_model_req: Optional[ExecuteModelRequest] = None
     ) -> Dict[str, Any]:
         seq_group_metadata_list = execute_model_req.seq_group_metadata_list
+        virtual_engine = execute_model_req.virtual_engine
 
         blocks_to_swap_in: torch.Tensor
         blocks_to_swap_out: torch.Tensor
@@ -270,6 +271,7 @@
                                       dtype=torch.int64).view(-1, 2)
         data: Dict[str, Any] = {
             "num_seq_groups": num_seq_groups,
+            "virtual_engine": virtual_engine,
             "blocks_to_swap_in": blocks_to_swap_in,
             "blocks_to_swap_out": blocks_to_swap_out,
             "blocks_to_copy": blocks_to_copy,
@@ -289,60 +291,12 @@
         blocks_to_swap_in: torch.Tensor
         blocks_to_swap_out: torch.Tensor
         blocks_to_copy: torch.Tensor
-<<<<<<< HEAD
-        if execute_model_req is None:
-            virtual_engine = 0
-        else:
-            virtual_engine = execute_model_req.virtual_engine
-
-        src_rank, tp_group, cpu_tp_group = get_tp_src_rank_and_group()
-        if self.is_driver_worker:
-            assert seq_group_metadata_list is not None, (src_rank, tp_group)
-            assert execute_model_req is not None
-            num_seq_groups = len(seq_group_metadata_list)
-            # `blocks_to_swap_in` and `blocks_to_swap_out` are cpu tensors.
-            # they contain parameters to launch cudamemcpyasync.
-            blocks_to_swap_in = torch.tensor(
-                execute_model_req.blocks_to_swap_in,
-                device="cpu",
-                dtype=torch.int64).view(-1, 2)
-            blocks_to_swap_out = torch.tensor(
-                execute_model_req.blocks_to_swap_out,
-                device="cpu",
-                dtype=torch.int64).view(-1, 2)
-            # `blocks_to_copy` is a gpu tensor. The src and tgt of
-            # blocks to copy are in the same device, and `blocks_to_copy`
-            # can be used directly within cuda kernels.
-            blocks_to_copy = torch.tensor(execute_model_req.blocks_to_copy,
-                                          device=self.device,
-                                          dtype=torch.int64).view(-1, 2)
-            data: Dict[str, Any] = {
-                "num_seq_groups": num_seq_groups,
-                "virtual_engine": virtual_engine,
-                "blocks_to_swap_in": blocks_to_swap_in,
-                "blocks_to_swap_out": blocks_to_swap_out,
-                "blocks_to_copy": blocks_to_copy,
-            }
-            broadcast_tensor_dict(data,
-                                  src=src_rank,
-                                  group=tp_group,
-                                  metadata_group=cpu_tp_group)
-        else:
-            data = broadcast_tensor_dict(src=src_rank,
-                                         group=tp_group,
-                                         metadata_group=cpu_tp_group)
-            num_seq_groups = data["num_seq_groups"]
-            virtual_engine = data["virtual_engine"]
-            blocks_to_swap_in = data["blocks_to_swap_in"]
-            blocks_to_swap_out = data["blocks_to_swap_out"]
-            blocks_to_copy = data["blocks_to_copy"]
-=======
 
         num_seq_groups = data["num_seq_groups"]
+        virtual_engine = data["virtual_engine"]
         blocks_to_swap_in = data["blocks_to_swap_in"]
         blocks_to_swap_out = data["blocks_to_swap_out"]
         blocks_to_copy = data["blocks_to_copy"]
->>>>>>> fdd695a2
 
         self.cache_swap(virtual_engine, blocks_to_swap_in, blocks_to_swap_out,
                         blocks_to_copy)
@@ -351,21 +305,15 @@
         if num_seq_groups == 0:
             return []
 
-<<<<<<< HEAD
-        output = self.model_runner.execute_model(
-            seq_group_metadata_list, self.gpu_cache[virtual_engine],
-            virtual_engine)
+        args = self.model_runner.prepare_input_tensors_on_worker(sampling_metadata, metadata_dict)
+        output = self.model_runner._execute_model(self.gpu_cache[virtual_engine],
+                *args, virtual_engine)
 
         if is_pipeline_model_parallel_last_rank():
             # This is the last rank, return the actual result.
             # Worker only supports single-step execution. Wrap the output in a list
             # to conform to interface.
             return [output]
-=======
-        args = self.model_runner.prepare_input_tensors_on_worker(sampling_metadata, metadata_dict)
-
-        output = self.model_runner._execute_model(self.gpu_cache, *args)
->>>>>>> fdd695a2
 
         # If we are not the last rank, return the request metadata
         # for the next rank to execute.
@@ -378,15 +326,26 @@
     ) -> List[Union[SamplerOutput, PoolerOutput]]:
 
         sampling_metadata = None
+        src_rank, tp_group, cpu_tp_group = get_tp_src_rank_and_group()
         if self.is_driver_worker:
             assert execute_model_req is not None
             data, sampling_metadata, metadata_dict = self.prepare_execute_model_args(execute_model_req)
-            broadcast_tensor_dict(data, src=0)
-            broadcast_tensor_dict(metadata_dict, src=0)
+            broadcast_tensor_dict(data,
+                                  src=src_rank,
+                                  group=tp_group,
+                                  metadata_group=cpu_tp_group)
+            broadcast_tensor_dict(metadata_dict,
+                                  src=src_rank,
+                                  group=tp_group,
+                                  metadata_group=cpu_tp_group)
 
         else:
-            data = broadcast_tensor_dict(src=0)
-            metadata_dict = broadcast_tensor_dict(src=0)
+            data = broadcast_tensor_dict(src=0,
+                                         group=tp_group,
+                                         metadata_group=cpu_tp_group)
+            metadata_dict = broadcast_tensor_dict(src=0,
+                                                  group=tp_group,
+                                                  metadata_group=cpu_tp_group)
 
         return self.execute_model_with_prepared_args(
                 data,
